--- conflicted
+++ resolved
@@ -11,11 +11,7 @@
 # extra-deps:
 - location:
     git:    https://github.com/AccelerateHS/accelerate.git
-<<<<<<< HEAD
-    commit: df6646a2e0f596dd5b98b0bff20fc0a7deb869be
-=======
-    commit: a9677400b9a3e6c55b27e586286281a10c9f3b16
->>>>>>> 0c63d95f
+    commit: 1c324650c9f6e8d146078c31692fa5e31fa382bd
   extra-dep: true
 
 extra-deps:
@@ -32,19 +28,7 @@
 - 'semigroups-0.18.1'
 - 'transformers-0.4.3.0'
 - 'transformers-compat-0.4.0.4'
-<<<<<<< HEAD
-
-# accelerate-llvm-ptx
-- 'cuda-0.7.5.2'
-- 'nvvm-0.7.5.1'
-
-# update utils/cabal_macros.h whenever these versions are changed
-- 'llvm-general-3.5.1.2'
-- 'llvm-general-pure-3.5.1.0'
-
-=======
 - 'unique-0'
->>>>>>> 0c63d95f
 
 # Override default flag values for local packages and extra-deps
 flags:
