{-# OPTIONS_GHC -fno-warn-orphans #-}
-- |
-- Module      : Data.Array.Accelerate.LLVM.PTX.CodeGen
-- Copyright   : [2014..2015] Trevor L. McDonell
--               [2014..2014] Vinod Grover (NVIDIA Corporation)
-- License     : BSD3
--
-- Maintainer  : Trevor L. McDonell <tmcdonell@cse.unsw.edu.au>
-- Stability   : experimental
-- Portability : non-portable (GHC extensions)
--

module Data.Array.Accelerate.LLVM.PTX.CodeGen (

  KernelMetadata(..),

) where

-- accelerate
import Data.Array.Accelerate.LLVM.CodeGen

import Data.Array.Accelerate.LLVM.PTX.CodeGen.Base
import Data.Array.Accelerate.LLVM.PTX.CodeGen.Fold
import Data.Array.Accelerate.LLVM.PTX.CodeGen.Generate
import Data.Array.Accelerate.LLVM.PTX.CodeGen.Map
-- import Data.Array.Accelerate.LLVM.PTX.CodeGen.Permute
-- import Data.Array.Accelerate.LLVM.PTX.CodeGen.Scan
import Data.Array.Accelerate.LLVM.PTX.Target


instance Skeleton PTX where
  map           = mkMap
  generate      = mkGenerate
  fold          = mkFold
  fold1         = mkFold1
<<<<<<< HEAD
=======
  -- scanl         = mkScanl
  -- scanl1        = mkScanl1
  -- scanl'        = mkScanl'
  -- scanr         = mkScanr
  -- scanr1        = mkScanr1
  -- scanr'        = mkScanr'
  -- permute       = mkPermute

instance Expression PTX
>>>>>>> facccad4
<|MERGE_RESOLUTION|>--- conflicted
+++ resolved
@@ -33,8 +33,6 @@
   generate      = mkGenerate
   fold          = mkFold
   fold1         = mkFold1
-<<<<<<< HEAD
-=======
   -- scanl         = mkScanl
   -- scanl1        = mkScanl1
   -- scanl'        = mkScanl'
@@ -42,6 +40,3 @@
   -- scanr1        = mkScanr1
   -- scanr'        = mkScanr'
   -- permute       = mkPermute
-
-instance Expression PTX
->>>>>>> facccad4
