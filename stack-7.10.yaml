# For more information, see: https://github.com/commercialhaskell/stack/blob/release/doc/yaml_configuration.md
# vim: nospell

resolver: lts-6.24

packages:
- 'accelerate-llvm'
- 'accelerate-llvm-native'
- 'accelerate-llvm-ptx'
# - 'accelerate-llvm-multidev'

# extra-deps:
- location:
    git:    https://github.com/AccelerateHS/accelerate.git
<<<<<<< HEAD
    commit: a1f60285960d1a25e413f918e4d0be54169255be
=======
    commit: 03fe5ed61eba4f4f750786134035ce858fbc4ef7
>>>>>>> e0597a1c
  extra-dep: true

extra-deps:
- 'chaselev-deque-0.5.0.5'
- 'cuda-0.7.5.2'
- 'libffi-0.1'
- 'nvvm-0.7.5.1'
- 'unique-0'

# update utils/cabal_macros.h whenever these versions are changed
- 'llvm-general-3.5.1.2'
- 'llvm-general-pure-3.5.1.0'

# Override default flag values for local packages and extra-deps
flags:
  accelerate:
    unsafe-checks: false
    bounds-checks: true
    debug: true
    ekg: false
    internal-checks: false
  accelerate-llvm:
    debug: true
    chase-lev: true
  accelerate-llvm-native:
    debug: true
  accelerate-llvm-ptx:
    debug: true
    nvvm: false
  llvm-general:
    shared-llvm: true

# Extra package databases containing global packages
extra-package-dbs: []

# Control whether we use the GHC we find on the path
# system-ghc: true

# Require a specific version of stack, using version ranges
# require-stack-version: -any # Default
# require-stack-version: >= 0.1.4.0

# Override the architecture used by stack, especially useful on Windows
# arch: i386
# arch: x86_64

# Extra directories used by stack for building
# extra-include-dirs: [/path/to/dir]
# extra-lib-dirs: [/path/to/dir]
<|MERGE_RESOLUTION|>--- conflicted
+++ resolved
@@ -12,11 +12,7 @@
 # extra-deps:
 - location:
     git:    https://github.com/AccelerateHS/accelerate.git
-<<<<<<< HEAD
     commit: a1f60285960d1a25e413f918e4d0be54169255be
-=======
-    commit: 03fe5ed61eba4f4f750786134035ce858fbc4ef7
->>>>>>> e0597a1c
   extra-dep: true
 
 extra-deps:
