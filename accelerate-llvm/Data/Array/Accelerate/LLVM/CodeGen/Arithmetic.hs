{-# LANGUAGE GADTs               #-}
{-# LANGUAGE OverloadedStrings   #-}
{-# LANGUAGE RebindableSyntax    #-}
{-# LANGUAGE ScopedTypeVariables #-}
{-# LANGUAGE TemplateHaskell     #-}
{-# LANGUAGE ViewPatterns        #-}
{-# OPTIONS_HADDOCK hide #-}
-- |
-- Module      : Data.Array.Accelerate.LLVM.CodeGen.Arithmetic
-- Copyright   : [2015..2016] Trevor L. McDonell
-- License     : BSD3
--
-- Maintainer  : Trevor L. McDonell <tmcdonell@cse.unsw.edu.au>
-- Stability   : experimental
-- Portability : non-portable (GHC extensions)
--

module Data.Array.Accelerate.LLVM.CodeGen.Arithmetic
  where

-- standard/external libraries
import Prelude                                                  ( Eq, Num, ($), (++), (==), undefined, otherwise, flip, fromInteger )
import Control.Applicative
import Control.Monad
import Data.Bits                                                ( finiteBitSize )
import Data.String
import Foreign.Storable                                         ( sizeOf )
import qualified Prelude                                        as P
import qualified Data.Ord                                       as Ord

-- accelerate
import Data.Array.Accelerate.Error
import Data.Array.Accelerate.Array.Sugar

-- accelerate-llvm
import LLVM.General.AST.Type.Constant
import LLVM.General.AST.Type.Global
import LLVM.General.AST.Type.Instruction
import LLVM.General.AST.Type.Name
import LLVM.General.AST.Type.Operand
import LLVM.General.AST.Type.Representation

import Data.Array.Accelerate.LLVM.CodeGen.Base
import Data.Array.Accelerate.LLVM.CodeGen.Constant
import Data.Array.Accelerate.LLVM.CodeGen.IR
import Data.Array.Accelerate.LLVM.CodeGen.Monad
import Data.Array.Accelerate.LLVM.CodeGen.Type


-- Operations from Num
-- -------------------

add :: NumType a -> IR a -> IR a -> CodeGen (IR a)
add = binop Add

sub :: NumType a -> IR a -> IR a -> CodeGen (IR a)
sub = binop Sub

mul :: NumType a -> IR a -> IR a -> CodeGen (IR a)
mul = binop Mul

negate :: NumType a -> IR a -> CodeGen (IR a)
negate t x =
  case t of
    IntegralNumType i | IntegralDict <- integralDict i -> mul t x (ir t (num t (P.negate 1)))
    FloatingNumType f | FloatingDict <- floatingDict f -> mul t x (ir t (num t (P.negate 1)))

abs :: forall a. NumType a -> IR a -> CodeGen (IR a)
abs n x =
  case n of
    FloatingNumType f                  -> mathf "fabs" f x
    IntegralNumType i
      | unsigned i                     -> return x
      | IntegralDict <- integralDict i ->
          let p = ScalarPrimType (NumScalarType n)
              t = PrimType p
          in
          case finiteBitSize (undefined :: a) of
            64 -> call (Lam p (op n x) (Body t "llabs")) [NoUnwind, ReadNone]
            _  -> call (Lam p (op n x) (Body t "abs"))   [NoUnwind, ReadNone]

signum :: forall a. NumType a -> IR a -> CodeGen (IR a)
signum t x =
  case t of
    IntegralNumType i
      | IntegralDict <- integralDict i
      , unsigned i
      -> do z <- neq (NumScalarType t) x (ir t (num t 0))
            s <- instr (Ext boundedType (IntegralBoundedType i) (op scalarType z))
            return s
      --
      | IntegralDict <- integralDict i
      -> do let wsib = finiteBitSize (undefined::a)
            y <- negate t x
            l <- shiftRA i x (ir integralType (integral integralType (wsib P.- 1)))
            r <- shiftRL i y (ir integralType (integral integralType (wsib P.- 1)))
            s <- bor i l r
            return s
    --
    FloatingNumType f
      | FloatingDict <- floatingDict f
      , EltDict      <- numElt t
      -> if gt (NumScalarType t) x (ir f (floating f 0))
            then return $ ir f (floating f 1)
            else if lt (NumScalarType t) x (ir f (floating f 0))
                    then return $ ir f (floating f (P.negate 1))
                    else return $ ir f (floating f 0)


-- Operations from Integral and Bits
-- ---------------------------------

quot :: IntegralType a -> IR a -> IR a -> CodeGen (IR a)
quot = binop Quot

rem :: IntegralType a -> IR a -> IR a -> CodeGen (IR a)
rem = binop Rem

quotRem :: IntegralType a -> IR a -> IR a -> CodeGen (IR (a,a))
quotRem t x y = do
  q <- quot t x y
  z <- mul (IntegralNumType t) y q
  r <- sub (IntegralNumType t) x z
  return $ pair q r

idiv :: IntegralType a -> IR a -> IR a -> CodeGen (IR a)
idiv i x y
  | unsigned i
  = quot i x y
  --
  | IntegralDict <- integralDict i
  , EltDict      <- integralElt i
  , zero         <- ir i (integral i 0)
  , one          <- ir i (integral i 1)
  , n            <- IntegralNumType i
  , s            <- NumScalarType n
  = if gt s x zero `land` lt s y zero
       then do
         a <- sub n x one
         b <- quot i a y
         c <- sub n b one
         return c
       else
    if lt s x zero `land` gt s y zero
       then do
         a <- add n x one
         b <- quot i a y
         c <- sub n b one
         return c
    else
         quot i x y

mod :: IntegralType a -> IR a -> IR a -> CodeGen (IR a)
mod i x y
  | unsigned i
  = rem i x y
  --
  | IntegralDict <- integralDict i
  , EltDict      <- integralElt i
  , zero         <- ir i (integral i 0)
  , n            <- IntegralNumType i
  , s            <- NumScalarType n
  = do r <- rem i x y
       if (gt s x zero `land` lt s y zero) `lor` (lt s x zero `land` gt s y zero)
          then if neq s r zero
                  then add n r y
                  else return zero
          else return r

divMod :: IntegralType a -> IR a -> IR a -> CodeGen (IR (a,a))
divMod i x y
  | unsigned i
  = quotRem i x y
  --
  | IntegralDict <- integralDict i
  , EltDict      <- integralElt i
  , zero         <- ir i (integral i 0)
  , one          <- ir i (integral i 1)
  , n            <- IntegralNumType i
  , s            <- NumScalarType n
  = if gt s x zero `land` lt s y zero
       then do
         a <- sub n x one
         b <- quotRem i a y
         c <- sub n (fst b) one
         d <- add n (snd b) y
         e <- add n d one
         return $ pair c e
       else
    if lt s x zero `land` gt s y zero
       then do
         a <- add n x one
         b <- quotRem i a y
         c <- sub n (fst b) one
         d <- add n (snd b) y
         e <- sub n d one
         return $ pair c e
    else
         quotRem i x y


band :: IntegralType a -> IR a -> IR a -> CodeGen (IR a)
band = binop BAnd

bor :: IntegralType a -> IR a -> IR a -> CodeGen (IR a)
bor = binop BOr

xor :: IntegralType a -> IR a -> IR a -> CodeGen (IR a)
xor = binop BXor

complement :: IntegralType a -> IR a -> CodeGen (IR a)
complement t x | IntegralDict <- integralDict t = xor t x (ir t (integral t (P.negate 1)))

shiftL :: IntegralType a -> IR a -> IR Int -> CodeGen (IR a)
shiftL t x i = do
  i' <- fromIntegral integralType (IntegralNumType t) i
  binop ShiftL t x i'

shiftR :: IntegralType a -> IR a -> IR Int -> CodeGen (IR a)
shiftR t
  | signed t  = shiftRA t
  | otherwise = shiftRL t

shiftRL :: IntegralType a -> IR a -> IR Int -> CodeGen (IR a)
shiftRL t x i = do
  i' <- fromIntegral integralType (IntegralNumType t) i
  r  <- binop ShiftRL t x i'
  return r

shiftRA :: IntegralType a -> IR a -> IR Int -> CodeGen (IR a)
shiftRA t x i = do
  i' <- fromIntegral integralType (IntegralNumType t) i
  r  <- binop ShiftRA t x i'
  return r

rotateL :: forall a. IntegralType a -> IR a -> IR Int -> CodeGen (IR a)
rotateL t x i
  | IntegralDict <- integralDict t
  = do let wsib = finiteBitSize (undefined::a)
       i1 <- band integralType i (ir integralType (integral integralType (wsib P.- 1)))
       i2 <- sub numType (ir numType (integral integralType wsib)) i1
       --
       a  <- shiftL t x i1
       b  <- shiftRL t x i2
       c  <- bor t a b
       return c

rotateR :: forall a. IntegralType a -> IR a -> IR Int -> CodeGen (IR a)
rotateR t x i = do
  i' <- negate numType i
  r  <- rotateL t x i'
  return r


-- Operators from Fractional and Floating
-- --------------------------------------

fdiv :: FloatingType a -> IR a -> IR a -> CodeGen (IR a)
fdiv = binop Div

recip :: FloatingType a -> IR a -> CodeGen (IR a)
recip t x | FloatingDict <- floatingDict t = fdiv t (ir t (floating t 1)) x

sin :: FloatingType a -> IR a -> CodeGen (IR a)
sin = mathf "sin"

cos :: FloatingType a -> IR a -> CodeGen (IR a)
cos = mathf "cos"

tan :: FloatingType a -> IR a -> CodeGen (IR a)
tan = mathf "tan"

sinh :: FloatingType a -> IR a -> CodeGen (IR a)
sinh = mathf "sinh"

cosh :: FloatingType a -> IR a -> CodeGen (IR a)
cosh = mathf "cosh"

tanh :: FloatingType a -> IR a -> CodeGen (IR a)
tanh = mathf "tanh"

asin :: FloatingType a -> IR a -> CodeGen (IR a)
asin = mathf "asin"

acos :: FloatingType a -> IR a -> CodeGen (IR a)
acos = mathf "acos"

atan :: FloatingType a -> IR a -> CodeGen (IR a)
atan = mathf "atan"

asinh :: FloatingType a -> IR a -> CodeGen (IR a)
asinh = mathf "asinh"

acosh :: FloatingType a -> IR a -> CodeGen (IR a)
acosh = mathf "acosh"

atanh :: FloatingType a -> IR a -> CodeGen (IR a)
atanh = mathf "atanh"

atan2 :: FloatingType a -> IR a -> IR a -> CodeGen (IR a)
atan2 = mathf2 "atan2"

exp :: FloatingType a -> IR a -> CodeGen (IR a)
exp = mathf "exp"

fpow :: FloatingType a -> IR a -> IR a -> CodeGen (IR a)
fpow = mathf2 "pow"

sqrt :: FloatingType a -> IR a -> CodeGen (IR a)
sqrt = mathf "sqrt"

log :: FloatingType a -> IR a -> CodeGen (IR a)
log = mathf "log"

logBase :: forall a. FloatingType a -> IR a -> IR a -> CodeGen (IR a)
logBase t x@(op t -> base) y | FloatingDict <- floatingDict t = logBase'
  where
    match :: Eq t => Operand t -> Operand t -> Bool
    match (ConstantOperand (ScalarConstant _ u))
          (ConstantOperand (ScalarConstant _ v)) = u == v
    match _ _                                    = False

    logBase' :: (Num a, Eq a) => CodeGen (IR a)
    logBase' | match base (floating t 2)  = mathf "log2"  t y
             | match base (floating t 10) = mathf "log10" t y
             | otherwise
             = do x' <- log t x
                  y' <- log t y
                  fdiv t y' x'


-- Operators from RealFloat
-- ------------------------

isNaN :: FloatingType a -> IR a -> CodeGen (IR Bool)
isNaN f (op f -> x) = do
  let p = ScalarPrimType (NumScalarType (FloatingNumType f))
      t = type'
  name <- intrinsic "isnan"
  r    <- call (Lam p x (Body t name)) [NoUnwind, ReadOnly]
  return r


-- Operators from RealFrac
-- -----------------------

truncate :: FloatingType a -> IntegralType b -> IR a -> CodeGen (IR b)
truncate tf ti (op tf -> x) = instr (FPToInt tf ti x)

round :: FloatingType a -> IntegralType b -> IR a -> CodeGen (IR b)
round tf ti x = do
  i <- mathf "round" tf x
  truncate tf ti i

floor :: FloatingType a -> IntegralType b -> IR a -> CodeGen (IR b)
floor tf ti x = do
  i <- mathf "floor" tf x
  truncate tf ti i

ceiling :: FloatingType a -> IntegralType b -> IR a -> CodeGen (IR b)
ceiling tf ti x = do
  i <- mathf "ceil" tf x
  truncate tf ti i


-- Relational and Equality operators
-- ---------------------------------

cmp :: Predicate -> ScalarType a -> IR a -> IR a -> CodeGen (IR Bool)
cmp p dict (op dict -> x) (op dict -> y) = instr (Cmp dict p x y)

lt :: ScalarType a -> IR a -> IR a -> CodeGen (IR Bool)
lt = cmp LT

gt :: ScalarType a -> IR a -> IR a -> CodeGen (IR Bool)
gt = cmp GT

lte :: ScalarType a -> IR a -> IR a -> CodeGen (IR Bool)
lte = cmp LE

gte :: ScalarType a -> IR a -> IR a -> CodeGen (IR Bool)
gte = cmp GE

eq :: ScalarType a -> IR a -> IR a -> CodeGen (IR Bool)
eq = cmp EQ

neq :: ScalarType a -> IR a -> IR a -> CodeGen (IR Bool)
neq = cmp NE

max :: ScalarType a -> IR a -> IR a -> CodeGen (IR a)
max ty x y
  | NumScalarType (FloatingNumType f) <- ty = mathf2 "fmax" f x y
  | otherwise                               = do c <- op scalarType <$> gte ty x y
                                                 binop (flip Select c) ty x y

min :: ScalarType a -> IR a -> IR a -> CodeGen (IR a)
min ty x y
  | NumScalarType (FloatingNumType f) <- ty = mathf2 "fmin" f x y
  | otherwise                               = do c <- op scalarType <$> lte ty x y
                                                 binop (flip Select c) ty x y


-- Logical operators
-- -----------------

land :: CodeGen (IR Bool) -> CodeGen (IR Bool) -> CodeGen (IR Bool)
land x y =
  if x
    then y
    else return $ ir scalarType (scalar scalarType False)

lor :: CodeGen (IR Bool) -> CodeGen (IR Bool) -> CodeGen (IR Bool)
lor x y =
  if x
    then return $ ir scalarType (scalar scalarType True)
    else y

-- TLM: These implementations are strict in both arguments, but logical
--      operators should short-circuit. This needs to be fixed!!
land' :: IR Bool -> IR Bool -> CodeGen (IR Bool)
land' (op scalarType -> x) (op scalarType -> y)
  = instr (LAnd x y)

lor'  :: IR Bool -> IR Bool -> CodeGen (IR Bool)
lor' (op scalarType -> x) (op scalarType -> y)
  = instr (LOr x y)

lnot :: IR Bool -> CodeGen (IR Bool)
lnot (op scalarType -> x) = instr (LNot x)


-- Type conversions
-- ----------------

ord :: IR Char -> CodeGen (IR Int)
ord (op scalarType -> x) =
  case finiteBitSize (undefined :: Int) of
    32 -> instr (BitCast scalarType x)
    64 -> instr (Trunc boundedType boundedType x)
    _  -> $internalError "ord" "I don't know what architecture I am"

chr :: IR Int -> CodeGen (IR Char)
chr (op integralType -> x) =
  case finiteBitSize (undefined :: Int) of
    32 -> instr (BitCast scalarType x)
    64 -> instr (Ext boundedType boundedType x)
    _  -> $internalError "chr" "I don't know what architecture I am"

boolToInt :: IR Bool -> CodeGen (IR Int)
boolToInt x = instr (Ext boundedType boundedType (op scalarType x))

fromIntegral :: forall a b. IntegralType a -> NumType b -> IR a -> CodeGen (IR b)
fromIntegral i1 n (op i1 -> x) =
  case n of
    FloatingNumType f
      -> instr (IntToFP i1 f x)

    IntegralNumType (i2 :: IntegralType b)
      | IntegralDict <- integralDict i1
      , IntegralDict <- integralDict i2
      -> let
             bits_a = finiteBitSize (undefined::a)
             bits_b = finiteBitSize (undefined::b)
         in
         case Ord.compare bits_a bits_b of
           Ord.EQ -> instr (BitCast (NumScalarType n) x)
           Ord.GT -> instr (Trunc (IntegralBoundedType i1) (IntegralBoundedType i2) x)
           Ord.LT -> instr (Ext   (IntegralBoundedType i1) (IntegralBoundedType i2) x)

toFloating :: forall a b. NumType a -> FloatingType b -> IR a -> CodeGen (IR b)
toFloating n1 f2 (op n1 -> x) =
  case n1 of
    IntegralNumType i1
      -> instr (IntToFP i1 f2 x)

    FloatingNumType (f1 :: FloatingType a)
      | FloatingDict <- floatingDict f1
      , FloatingDict <- floatingDict f2
      -> let
             bytes_a = sizeOf (undefined::a)
             bytes_b = sizeOf (undefined::b)
         in
         case Ord.compare bytes_a bytes_b of
           Ord.EQ -> instr (BitCast (NumScalarType (FloatingNumType f2)) x)
           Ord.GT -> instr (FTrunc f1 f2 x)
           Ord.LT -> instr (FExt   f1 f2 x)

coerce :: forall a b. ScalarType a -> ScalarType b -> IR a -> CodeGen (IR b)
coerce ta tb (op ta -> x) = instr (BitCast tb x)


-- Utility functions
-- -----------------

fst :: IR (a, b) -> IR a
fst (IR (OP_Pair (OP_Pair OP_Unit x) _)) = IR x

snd :: IR (a, b) -> IR b
snd (IR (OP_Pair _ y)) = IR y

pair :: IR a -> IR b -> IR (a, b)
pair (IR x) (IR y) = IR $ OP_Pair (OP_Pair OP_Unit x) y

unpair :: IR (a, b) -> (IR a, IR b)
unpair x = (fst x, snd x)

uncurry :: (IR a -> IR b -> c) -> IR (a, b) -> c
uncurry f (unpair -> (x,y)) = f x y


binop :: IROP dict => (dict a -> Operand a -> Operand a -> Instruction a) -> dict a -> IR a -> IR a -> CodeGen (IR a)
binop f dict (op dict -> x) (op dict -> y) = instr (f dict x y)


-- | Standard if-then-else expression
<<<<<<< HEAD

=======
--
>>>>>>> 8001291f
ifThenElse
    :: Elt a
    => CodeGen (IR Bool)
    -> CodeGen (IR a)
    -> CodeGen (IR a)
    -> CodeGen (IR a)
ifThenElse test yes no = do
  ifThen <- newBlock "if.then"
  ifElse <- newBlock "if.else"
  ifExit <- newBlock "if.exit"

  _  <- beginBlock "if.entry"
  p  <- test
  _  <- cbr p ifThen ifElse

  setBlock ifThen
  tv <- yes
  tb <- br ifExit

  setBlock ifElse
  fv <- no
  fb <- br ifExit

  setBlock ifExit
  phi [(tv, tb), (fv, fb)]


-- Execute the body only if the first argument evaluates to True
--
<<<<<<< HEAD
when :: CodeGen (IR Bool) -> CodeGen() -> CodeGen()
=======
when :: CodeGen (IR Bool) -> CodeGen () -> CodeGen ()
>>>>>>> 8001291f
when test doit = do
  body <- newBlock "when.body"
  exit <- newBlock "when.exit"

  p <- test
  _ <- cbr p body exit

  setBlock body
  doit
  _ <- br exit

  setBlock exit


-- Execute the body only if the first argument evaluates to False
--
<<<<<<< HEAD
unless :: CodeGen (IR Bool) -> CodeGen() -> CodeGen()
=======
unless :: CodeGen (IR Bool) -> CodeGen () -> CodeGen ()
>>>>>>> 8001291f
unless test doit = do
  body <- newBlock "unless.body"
  exit <- newBlock "unless.exit"

  p <- test
  _ <- cbr p exit body

  setBlock body
  doit
  _ <- br exit

  setBlock exit


-- Call a function from the standard C math library. This is a wrapper around
-- the 'call' function from CodeGen.Base since:
--
--   (1) The parameter and return types are all the same; and
--   (2) We check if there is an intrinsic implementation of this function
--
-- TLM: We should really be able to construct functions of any arity.
--
mathf :: String -> FloatingType t -> IR t -> CodeGen (IR t)
mathf n f (op f -> x) = do
  let s = ScalarPrimType (NumScalarType (FloatingNumType f))
      t = PrimType s
  --
  name <- lm f n
  r    <- call (Lam s x (Body t name)) [NoUnwind, ReadOnly]
  return r


mathf2 :: String -> FloatingType t -> IR t -> IR t -> CodeGen (IR t)
mathf2 n f (op f -> x) (op f -> y) = do
  let s = ScalarPrimType (NumScalarType (FloatingNumType f))
      t = PrimType s
  --
  name <- lm f n
  r    <- call (Lam s x (Lam s y (Body t name))) [NoUnwind, ReadOnly]
  return r

lm :: FloatingType t -> String -> CodeGen Label
lm t n
  = intrinsic
  $ case t of
      TypeFloat{}   -> n++"f"
      TypeCFloat{}  -> n++"f"
      TypeDouble{}  -> n
      TypeCDouble{} -> n
<|MERGE_RESOLUTION|>--- conflicted
+++ resolved
@@ -513,11 +513,7 @@
 
 
 -- | Standard if-then-else expression
-<<<<<<< HEAD
-
-=======
---
->>>>>>> 8001291f
+--
 ifThenElse
     :: Elt a
     => CodeGen (IR Bool)
@@ -547,11 +543,7 @@
 
 -- Execute the body only if the first argument evaluates to True
 --
-<<<<<<< HEAD
-when :: CodeGen (IR Bool) -> CodeGen() -> CodeGen()
-=======
 when :: CodeGen (IR Bool) -> CodeGen () -> CodeGen ()
->>>>>>> 8001291f
 when test doit = do
   body <- newBlock "when.body"
   exit <- newBlock "when.exit"
@@ -568,11 +560,7 @@
 
 -- Execute the body only if the first argument evaluates to False
 --
-<<<<<<< HEAD
-unless :: CodeGen (IR Bool) -> CodeGen() -> CodeGen()
-=======
 unless :: CodeGen (IR Bool) -> CodeGen () -> CodeGen ()
->>>>>>> 8001291f
 unless test doit = do
   body <- newBlock "unless.body"
   exit <- newBlock "unless.exit"
